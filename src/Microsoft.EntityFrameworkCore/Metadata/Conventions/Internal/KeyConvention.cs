// Copyright (c) .NET Foundation. All rights reserved.
// Licensed under the Apache License, Version 2.0. See License.txt in the project root for license information.

using System;
using System.Collections.Generic;
using System.Linq;
using JetBrains.Annotations;
using Microsoft.EntityFrameworkCore.Metadata.Internal;
using Microsoft.EntityFrameworkCore.Utilities;

namespace Microsoft.EntityFrameworkCore.Metadata.Conventions.Internal
{
    /// <summary>
    ///     This API supports the Entity Framework Core infrastructure and is not intended to be used
    ///     directly from your code. This API may change or be removed in future releases.
    /// </summary>
    public class KeyConvention
<<<<<<< HEAD
        : IPrimaryKeyConvention, IForeignKeyConvention, IForeignKeyRemovedConvention
=======
        : IKeyConvention, IPrimaryKeyConvention, IForeignKeyConvention, IForeignKeyRemovedConvention, IModelConvention
>>>>>>> fa0b7ec8
    {
        /// <summary>
        ///     This API supports the Entity Framework Core infrastructure and is not intended to be used
        ///     directly from your code. This API may change or be removed in future releases.
        /// </summary>
<<<<<<< HEAD
=======
        public virtual InternalKeyBuilder Apply(InternalKeyBuilder keyBuilder)
        {
            SetValueGeneration(keyBuilder.Metadata.Properties);

            return keyBuilder;
        }

        /// <summary>
        ///     This API supports the Entity Framework Core infrastructure and is not intended to be used
        ///     directly from your code. This API may change or be removed in future releases.
        /// </summary>
>>>>>>> fa0b7ec8
        public virtual InternalRelationshipBuilder Apply(InternalRelationshipBuilder relationshipBuilder)
        {
            foreach (var property in relationshipBuilder.Metadata.Properties)
            {
                var propertyBuilder = property.Builder;
                propertyBuilder.ValueGenerated(ValueGenerated.Never, ConfigurationSource.Convention);
            }

            return relationshipBuilder;
        }

        /// <summary>
        ///     This API supports the Entity Framework Core infrastructure and is not intended to be used
        ///     directly from your code. This API may change or be removed in future releases.
        /// </summary>
        public virtual void Apply(InternalEntityTypeBuilder entityTypeBuilder, ForeignKey foreignKey)
            => SetKeyValueGeneration(foreignKey.Properties, entityTypeBuilder.Metadata);

        /// <summary>
        ///     This API supports the Entity Framework Core infrastructure and is not intended to be used
        ///     directly from your code. This API may change or be removed in future releases.
        /// </summary>
        public virtual bool Apply(InternalKeyBuilder keyBuilder, Key previousPrimaryKey)
        {
            if (previousPrimaryKey != null)
            {
                foreach (var property in previousPrimaryKey.Properties)
                {
                    property.Builder?.ValueGenerated(ValueGenerated.Never, ConfigurationSource.Convention);
                }
            }

            SetKeyValueGeneration(keyBuilder.Metadata.Properties, keyBuilder.Metadata.DeclaringEntityType);

            return true;
        }

        /// <summary>
        ///     This API supports the Entity Framework Core infrastructure and is not intended to be used
        ///     directly from your code. This API may change or be removed in future releases.
        /// </summary>
        public virtual Property FindValueGeneratedOnAddProperty(
            [NotNull] IReadOnlyList<Property> properties, [NotNull] EntityType entityType)
        {
            Check.NotNull(properties, nameof(properties));
            Check.NotNull(entityType, nameof(entityType));

            if (entityType.FindPrimaryKey(properties) != null
                && properties.Count == 1)
            {
                var property = properties.First();
                if (!property.IsForeignKey())
                {
                    var propertyType = property.ClrType.UnwrapNullableType();
                    if (propertyType.IsInteger()
                        || propertyType == typeof(Guid)
                        || propertyType == typeof(string)
                        || propertyType == typeof(byte[]))
                    {
                        return property;
                    }
                }
            }
            return null;
        }

<<<<<<< HEAD
        private void SetKeyValueGeneration(IReadOnlyList<Property> properties, EntityType entityType)
            => FindValueGeneratedOnAddProperty(properties, entityType)
                ?.Builder?.ValueGenerated(ValueGenerated.OnAdd, ConfigurationSource.Convention);
=======
        private void SetIdentity(IReadOnlyList<Property> properties, EntityType entityType)
        {
            var candidateIdentityProperty = FindValueGeneratedOnAddProperty(properties, entityType);
            if (candidateIdentityProperty != null)
            {
                var propertyBuilder = candidateIdentityProperty.Builder;
                propertyBuilder?.ValueGenerated(ValueGenerated.OnAdd, ConfigurationSource.Convention);
                propertyBuilder?.RequiresValueGenerator(true, ConfigurationSource.Convention);
            }
        }

        /// <summary>
        ///     This API supports the Entity Framework Core infrastructure and is not intended to be used
        ///     directly from your code. This API may change or be removed in future releases.
        /// </summary>
        [Obsolete("This method is obsolete and will be removed in the 1.1.0 release.", error: true)]
        public virtual InternalModelBuilder Apply(InternalModelBuilder modelBuilder)
            => modelBuilder;

        /// <summary>
        ///     This API supports the Entity Framework Core infrastructure and is not intended to be used
        ///     directly from your code. This API may change or be removed in future releases.
        /// </summary>
        [Obsolete("This method is obsolete and will be removed in the 1.1.0 release.", error: true)]
        public static List<string> GetShadowKeyExceptionMessage([NotNull] IModel model, [NotNull] Func<IKey, bool> keyPredicate)
            => new List<string>(0);
>>>>>>> fa0b7ec8
    }
}<|MERGE_RESOLUTION|>--- conflicted
+++ resolved
@@ -5,6 +5,7 @@
 using System.Collections.Generic;
 using System.Linq;
 using JetBrains.Annotations;
+using Microsoft.EntityFrameworkCore.Internal;
 using Microsoft.EntityFrameworkCore.Metadata.Internal;
 using Microsoft.EntityFrameworkCore.Utilities;
 
@@ -15,30 +16,12 @@
     ///     directly from your code. This API may change or be removed in future releases.
     /// </summary>
     public class KeyConvention
-<<<<<<< HEAD
         : IPrimaryKeyConvention, IForeignKeyConvention, IForeignKeyRemovedConvention
-=======
-        : IKeyConvention, IPrimaryKeyConvention, IForeignKeyConvention, IForeignKeyRemovedConvention, IModelConvention
->>>>>>> fa0b7ec8
     {
         /// <summary>
         ///     This API supports the Entity Framework Core infrastructure and is not intended to be used
         ///     directly from your code. This API may change or be removed in future releases.
         /// </summary>
-<<<<<<< HEAD
-=======
-        public virtual InternalKeyBuilder Apply(InternalKeyBuilder keyBuilder)
-        {
-            SetValueGeneration(keyBuilder.Metadata.Properties);
-
-            return keyBuilder;
-        }
-
-        /// <summary>
-        ///     This API supports the Entity Framework Core infrastructure and is not intended to be used
-        ///     directly from your code. This API may change or be removed in future releases.
-        /// </summary>
->>>>>>> fa0b7ec8
         public virtual InternalRelationshipBuilder Apply(InternalRelationshipBuilder relationshipBuilder)
         {
             foreach (var property in relationshipBuilder.Metadata.Properties)
@@ -105,37 +88,8 @@
             return null;
         }
 
-<<<<<<< HEAD
         private void SetKeyValueGeneration(IReadOnlyList<Property> properties, EntityType entityType)
             => FindValueGeneratedOnAddProperty(properties, entityType)
                 ?.Builder?.ValueGenerated(ValueGenerated.OnAdd, ConfigurationSource.Convention);
-=======
-        private void SetIdentity(IReadOnlyList<Property> properties, EntityType entityType)
-        {
-            var candidateIdentityProperty = FindValueGeneratedOnAddProperty(properties, entityType);
-            if (candidateIdentityProperty != null)
-            {
-                var propertyBuilder = candidateIdentityProperty.Builder;
-                propertyBuilder?.ValueGenerated(ValueGenerated.OnAdd, ConfigurationSource.Convention);
-                propertyBuilder?.RequiresValueGenerator(true, ConfigurationSource.Convention);
-            }
-        }
-
-        /// <summary>
-        ///     This API supports the Entity Framework Core infrastructure and is not intended to be used
-        ///     directly from your code. This API may change or be removed in future releases.
-        /// </summary>
-        [Obsolete("This method is obsolete and will be removed in the 1.1.0 release.", error: true)]
-        public virtual InternalModelBuilder Apply(InternalModelBuilder modelBuilder)
-            => modelBuilder;
-
-        /// <summary>
-        ///     This API supports the Entity Framework Core infrastructure and is not intended to be used
-        ///     directly from your code. This API may change or be removed in future releases.
-        /// </summary>
-        [Obsolete("This method is obsolete and will be removed in the 1.1.0 release.", error: true)]
-        public static List<string> GetShadowKeyExceptionMessage([NotNull] IModel model, [NotNull] Func<IKey, bool> keyPredicate)
-            => new List<string>(0);
->>>>>>> fa0b7ec8
     }
 }