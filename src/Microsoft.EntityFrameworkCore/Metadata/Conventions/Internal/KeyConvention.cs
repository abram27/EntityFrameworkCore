--- conflicted
+++ resolved
@@ -16,11 +16,7 @@
     ///     directly from your code. This API may change or be removed in future releases.
     /// </summary>
     public class KeyConvention
-<<<<<<< HEAD
-        : IPrimaryKeyConvention, IForeignKeyConvention, IForeignKeyRemovedConvention, IModelConvention
-=======
-        : IKeyConvention, IPrimaryKeyConvention, IForeignKeyConvention, IForeignKeyRemovedConvention
->>>>>>> 0aa3b822
+        : IPrimaryKeyConvention, IForeignKeyConvention, IForeignKeyRemovedConvention
     {
         /// <summary>
         ///     This API supports the Entity Framework Core infrastructure and is not intended to be used 
@@ -92,96 +88,8 @@
             return null;
         }
 
-<<<<<<< HEAD
         private void SetKeyValueGeneration(IReadOnlyList<Property> properties, EntityType entityType)
             => FindValueGeneratedOnAddProperty(properties, entityType)
                 ?.Builder?.ValueGenerated(ValueGenerated.OnAdd, ConfigurationSource.Convention);
-
-        /// <summary>
-        ///     This API supports the Entity Framework Core infrastructure and is not intended to be used 
-        ///     directly from your code. This API may change or be removed in future releases.
-        /// </summary>
-        public virtual InternalModelBuilder Apply(InternalModelBuilder modelBuilder)
-        {
-            var messages = GetShadowKeyExceptionMessage(
-                modelBuilder.Metadata,
-                key => key.Properties.Any(p => p.IsShadowProperty
-                                               && ConfigurationSource.Convention.Overrides(((Property)p).GetConfigurationSource())));
-            if (messages != null
-                && messages.Any())
-            {
-                throw new InvalidOperationException(messages.First());
-            }
-
-            return modelBuilder;
-        }
-
-        /// <summary>
-        ///     This API supports the Entity Framework Core infrastructure and is not intended to be used 
-        ///     directly from your code. This API may change or be removed in future releases.
-        /// </summary>
-        public static List<string> GetShadowKeyExceptionMessage([NotNull] IModel model, [NotNull] Func<IKey, bool> keyPredicate)
-        {
-            List<string> messages = null;
-            foreach (var entityType in model.GetEntityTypes())
-            {
-                foreach (var key in entityType.GetDeclaredKeys())
-                {
-                    if (keyPredicate(key))
-                    {
-                        string message;
-                        var referencingFk = key.GetReferencingForeignKeys().FirstOrDefault();
-                        if (referencingFk != null)
-                        {
-                            if (referencingFk.DependentToPrincipal == null
-                                && referencingFk.PrincipalToDependent == null)
-                            {
-                                message = CoreStrings.ReferencedShadowKeyWithoutNavigations(
-                                    Property.Format(key.Properties),
-                                    entityType.DisplayName(),
-                                    Property.Format(referencingFk.Properties),
-                                    referencingFk.DeclaringEntityType.DisplayName());
-                            }
-                            else
-                            {
-                                message = CoreStrings.ReferencedShadowKey(
-                                    Property.Format(key.Properties),
-                                    entityType.DisplayName() +
-                                    (referencingFk.PrincipalToDependent == null
-                                        ? ""
-                                        : "." + referencingFk.PrincipalToDependent.Name),
-                                    referencingFk.DeclaringEntityType.DisplayName() +
-                                    (referencingFk.DependentToPrincipal == null
-                                        ? ""
-                                        : "." + referencingFk.DependentToPrincipal.Name));
-                            }
-                        }
-                        else
-                        {
-                            message = CoreStrings.ShadowKey(
-                                Property.Format(key.Properties),
-                                entityType.DisplayName(),
-                                Property.Format(key.Properties));
-                        }
-
-                        messages = messages ?? new List<string>();
-                        messages.Add(message);
-                    }
-                }
-            }
-
-            return messages;
-=======
-        private void SetIdentity(IReadOnlyList<Property> properties, EntityType entityType)
-        {
-            var candidateIdentityProperty = FindValueGeneratedOnAddProperty(properties, entityType);
-            if (candidateIdentityProperty != null)
-            {
-                var propertyBuilder = candidateIdentityProperty.Builder;
-                propertyBuilder?.ValueGenerated(ValueGenerated.OnAdd, ConfigurationSource.Convention);
-                propertyBuilder?.RequiresValueGenerator(true, ConfigurationSource.Convention);
-            }
->>>>>>> 0aa3b822
-        }
     }
 }